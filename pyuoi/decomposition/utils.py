--- conflicted
+++ resolved
@@ -89,15 +89,6 @@
 
     return selection_threshold
 
-<<<<<<< HEAD
-def diss(H0, H1):
-    k = H0.shape[0]
-    H0 = H0 / np.linalg.norm(H0, axis=1, keepdims=True)
-    H1 = H1 / np.linalg.norm(H1, axis=1, keepdims=True)
-    C = H0.dot(H1.T)
-    return (2.*k - C.max(axis=0).sum() - C.max(axis=1).sum()) / (2.*k)
-=======
-
 def dissimilarity(H1, H2):
     """Calculates the dissimilarity between two sets of NMF bases.
 
@@ -119,5 +110,4 @@
     H2 = H2 / np.linalg.norm(H2, axis=1, keepdims=True)
     C = np.dot(H1, H2.T)
     diss = 1 - ((np.max(C, axis=0).sum() + np.max(C, axis=1).sum()) / (2. * k))
-    return diss
->>>>>>> 4c8e592a
+    return diss